/*
 * Licensed to Elasticsearch under one or more contributor
 * license agreements. See the NOTICE file distributed with
 * this work for additional information regarding copyright
 * ownership. Elasticsearch licenses this file to you under
 * the Apache License, Version 2.0 (the "License"); you may
 * not use this file except in compliance with the License.
 * You may obtain a copy of the License at
 *
 *    http://www.apache.org/licenses/LICENSE-2.0
 *
 * Unless required by applicable law or agreed to in writing,
 * software distributed under the License is distributed on an
 * "AS IS" BASIS, WITHOUT WARRANTIES OR CONDITIONS OF ANY
 * KIND, either express or implied.  See the License for the
 * specific language governing permissions and limitations
 * under the License.
 */

package org.elasticsearch.search.aggregations.bucket.composite;

import org.apache.lucene.index.LeafReaderContext;
import org.apache.lucene.search.CollectionTerminatedException;
import org.apache.lucene.search.DocIdSet;
import org.apache.lucene.search.DocIdSetIterator;
import org.apache.lucene.search.Query;
import org.apache.lucene.search.Scorer;
import org.apache.lucene.search.Weight;
import org.apache.lucene.util.RoaringDocIdSet;
import org.elasticsearch.search.DocValueFormat;
import org.elasticsearch.search.aggregations.Aggregator;
import org.elasticsearch.search.aggregations.AggregatorFactories;
import org.elasticsearch.search.aggregations.InternalAggregation;
import org.elasticsearch.search.aggregations.InternalAggregations;
import org.elasticsearch.search.aggregations.LeafBucketCollector;
import org.elasticsearch.search.aggregations.bucket.BucketsAggregator;
import org.elasticsearch.search.aggregations.pipeline.PipelineAggregator;
import org.elasticsearch.search.internal.SearchContext;

import java.io.IOException;
import java.util.ArrayList;
import java.util.Arrays;
import java.util.Collections;
import java.util.List;
import java.util.Map;
import java.util.TreeMap;
import java.util.stream.Collectors;

final class CompositeAggregator extends BucketsAggregator {
    private final int size;
    private final CompositeValuesSourceConfig[] sources;
    private final List<String> sourceNames;
    private final List<DocValueFormat> formats;
    private final boolean canEarlyTerminate;

    private final TreeMap<Integer, Integer> keys;
    private final CompositeValuesComparator array;

    private final List<LeafContext> contexts = new ArrayList<>();
    private LeafContext leaf;
    private RoaringDocIdSet.Builder builder;

    CompositeAggregator(String name, AggregatorFactories factories, SearchContext context, Aggregator parent,
                            List<PipelineAggregator> pipelineAggregators, Map<String, Object> metaData,
                            int size, CompositeValuesSourceConfig[] sources, CompositeKey rawAfterKey) throws IOException {
        super(name, factories, context, parent, pipelineAggregators, metaData);
        this.size = size;
        this.sources = sources;
        this.sourceNames = Arrays.stream(sources).map(CompositeValuesSourceConfig::name).collect(Collectors.toList());
        this.formats = Arrays.stream(sources).map(CompositeValuesSourceConfig::format).collect(Collectors.toList());
        // we use slot 0 to fill the current document (size+1).
        this.array = new CompositeValuesComparator(context.searcher().getIndexReader(), sources, size+1);
        if (rawAfterKey != null) {
            array.setTop(rawAfterKey.values());
        }
        this.keys = new TreeMap<>(array::compare);
        this.canEarlyTerminate = Arrays.stream(sources)
            .allMatch(CompositeValuesSourceConfig::canEarlyTerminate);
    }

    boolean canEarlyTerminate() {
        return canEarlyTerminate;
    }

    private int[] getReverseMuls() {
        return Arrays.stream(sources).mapToInt(CompositeValuesSourceConfig::reverseMul).toArray();
    }

    @Override
    public InternalAggregation buildAggregation(long zeroBucket) throws IOException {
        assert zeroBucket == 0L;
        consumeBucketsAndMaybeBreak(keys.size());

        // Replay all documents that contain at least one top bucket (collected during the first pass).
        grow(keys.size()+1);
        final boolean needsScores = needsScores();
        Weight weight = null;
        if (needsScores) {
            Query query = context.query();
            weight = context.searcher().createNormalizedWeight(query, true);
        }
        for (LeafContext context : contexts) {
            DocIdSetIterator docIdSetIterator = context.docIdSet.iterator();
            if (docIdSetIterator == null) {
                continue;
            }
            final CompositeValuesSource.Collector collector =
                array.getLeafCollector(context.ctx, getSecondPassCollector(context.subCollector));
            int docID;
            DocIdSetIterator scorerIt = null;
            if (needsScores) {
                Scorer scorer = weight.scorer(context.ctx);
                // We don't need to check if the scorer is null
                // since we are sure that there are documents to replay (docIdSetIterator it not empty).
                scorerIt = scorer.iterator();
                context.subCollector.setScorer(scorer);
            }
            while ((docID = docIdSetIterator.nextDoc()) != DocIdSetIterator.NO_MORE_DOCS) {
                if (needsScores) {
                    assert scorerIt.docID() < docID;
                    scorerIt.advance(docID);
                    // aggregations should only be replayed on matching documents
                    assert scorerIt.docID() == docID;
                }
                collector.collect(docID);
            }
        }

        int num = Math.min(size, keys.size());
        final InternalComposite.InternalBucket[] buckets = new InternalComposite.InternalBucket[num];
        final int[] reverseMuls = getReverseMuls();
        int pos = 0;
        for (int slot : keys.keySet()) {
            CompositeKey key = array.toCompositeKey(slot);
            InternalAggregations aggs = bucketAggregations(slot);
            int docCount = bucketDocCount(slot);
            buckets[pos++] = new InternalComposite.InternalBucket(sourceNames, formats, key, reverseMuls, docCount, aggs);
        }
<<<<<<< HEAD
        return new InternalComposite(name, size, sourceNames, formats, Arrays.asList(buckets), reverseMuls,
=======
        CompositeKey lastBucket = num > 0 ? buckets[num-1].getRawKey() : null;
        return new InternalComposite(name, size, sourceNames, formats, Arrays.asList(buckets), lastBucket, reverseMuls,
>>>>>>> b47b399f
            pipelineAggregators(), metaData());
    }

    @Override
    public InternalAggregation buildEmptyAggregation() {
        final int[] reverseMuls = getReverseMuls();
<<<<<<< HEAD
        return new InternalComposite(name, size, sourceNames, formats, Collections.emptyList(), reverseMuls,
=======
        return new InternalComposite(name, size, sourceNames, formats, Collections.emptyList(), null, reverseMuls,
>>>>>>> b47b399f
            pipelineAggregators(), metaData());
    }

    @Override
    protected LeafBucketCollector getLeafCollector(LeafReaderContext ctx, LeafBucketCollector sub) throws IOException {
        if (leaf != null) {
            leaf.docIdSet = builder.build();
            contexts.add(leaf);
        }
        leaf = new LeafContext(ctx, sub);
        builder = new RoaringDocIdSet.Builder(ctx.reader().maxDoc());
        final CompositeValuesSource.Collector inner = array.getLeafCollector(ctx, getFirstPassCollector());
        return new LeafBucketCollector() {
            @Override
            public void collect(int doc, long zeroBucket) throws IOException {
                assert zeroBucket == 0L;
                inner.collect(doc);
            }
        };
    }

    @Override
    protected void doPostCollection() throws IOException {
        if (leaf != null) {
            leaf.docIdSet = builder.build();
            contexts.add(leaf);
        }
    }

    /**
     * The first pass selects the top N composite buckets from all matching documents.
     * It also records all doc ids that contain a top N composite bucket in a {@link RoaringDocIdSet} in order to be
     * able to replay the collection filtered on the best buckets only.
     */
    private CompositeValuesSource.Collector getFirstPassCollector() {
        return new CompositeValuesSource.Collector() {
            int lastDoc = -1;

            @Override
            public void collect(int doc) throws IOException {

                // Checks if the candidate key in slot 0 is competitive.
                if (keys.containsKey(0)) {
                    // This key is already in the top N, skip it for now.
                    if (doc != lastDoc) {
                        builder.add(doc);
                        lastDoc = doc;
                    }
                    return;
                }
                if (array.hasTop() && array.compareTop(0) <= 0) {
                    // This key is greater than the top value collected in the previous round.
                    if (canEarlyTerminate) {
                        // The index sort matches the composite sort, we can early terminate this segment.
                        throw new CollectionTerminatedException();
                    }
                    // just skip this key for now
                    return;
                }
                if (keys.size() >= size) {
                    // The tree map is full, check if the candidate key should be kept.
                    if (array.compare(0, keys.lastKey()) > 0) {
                        // The candidate key is not competitive
                        if (canEarlyTerminate) {
                            // The index sort matches the composite sort, we can early terminate this segment.
                            throw new CollectionTerminatedException();
                        }
                        // just skip this key
                        return;
                    }
                }

                // The candidate key is competitive
                final int newSlot;
                if (keys.size() >= size) {
                    // the tree map is full, we replace the last key with this candidate.
                    int slot = keys.pollLastEntry().getKey();
                    // and we recycle the deleted slot
                    newSlot = slot;
                } else {
                    newSlot = keys.size() + 1;
                }
                // move the candidate key to its new slot.
                array.move(0, newSlot);
                keys.put(newSlot, newSlot);
                if (doc != lastDoc) {
                    builder.add(doc);
                    lastDoc = doc;
                }
            }
        };
    }


    /**
     * The second pass delegates the collection to sub-aggregations but only if the collected composite bucket is a top bucket (selected
     *  in the first pass).
     */
    private CompositeValuesSource.Collector getSecondPassCollector(LeafBucketCollector subCollector) throws IOException {
        return doc -> {
            Integer bucket = keys.get(0);
            if (bucket != null) {
                // The candidate key in slot 0 is a top bucket.
                // We can defer the collection of this document/bucket to the sub collector
                collectExistingBucket(subCollector, doc, bucket);
            }
        };
    }

    static class LeafContext {
        final LeafReaderContext ctx;
        final LeafBucketCollector subCollector;
        DocIdSet docIdSet;

        LeafContext(LeafReaderContext ctx, LeafBucketCollector subCollector) {
            this.ctx = ctx;
            this.subCollector = subCollector;
        }
    }
}<|MERGE_RESOLUTION|>--- conflicted
+++ resolved
@@ -136,23 +136,15 @@
             int docCount = bucketDocCount(slot);
             buckets[pos++] = new InternalComposite.InternalBucket(sourceNames, formats, key, reverseMuls, docCount, aggs);
         }
-<<<<<<< HEAD
-        return new InternalComposite(name, size, sourceNames, formats, Arrays.asList(buckets), reverseMuls,
-=======
         CompositeKey lastBucket = num > 0 ? buckets[num-1].getRawKey() : null;
         return new InternalComposite(name, size, sourceNames, formats, Arrays.asList(buckets), lastBucket, reverseMuls,
->>>>>>> b47b399f
             pipelineAggregators(), metaData());
     }
 
     @Override
     public InternalAggregation buildEmptyAggregation() {
         final int[] reverseMuls = getReverseMuls();
-<<<<<<< HEAD
-        return new InternalComposite(name, size, sourceNames, formats, Collections.emptyList(), reverseMuls,
-=======
         return new InternalComposite(name, size, sourceNames, formats, Collections.emptyList(), null, reverseMuls,
->>>>>>> b47b399f
             pipelineAggregators(), metaData());
     }
 
