--- conflicted
+++ resolved
@@ -143,12 +143,7 @@
 
         DiscoveryNodes.Delta delta = discoNodesB.delta(discoNodesA);
 
-<<<<<<< HEAD
-        if (Objects.equals(masterAId, masterBId)) {
-            assertFalse(delta.masterNodeChanged());
-=======
         if (masterA == null) {
->>>>>>> b47b399f
             assertThat(delta.previousMasterNode(), nullValue());
         } else {
             assertThat(delta.previousMasterNode().getId(), equalTo(masterAId));
@@ -156,11 +151,6 @@
         if (masterB == null) {
             assertThat(delta.newMasterNode(), nullValue());
         } else {
-<<<<<<< HEAD
-            assertTrue(delta.masterNodeChanged());
-            assertThat(delta.newMasterNode() != null ? delta.newMasterNode().getId() : null, equalTo(masterBId));
-            assertThat(delta.previousMasterNode() != null ? delta.previousMasterNode().getId() : null, equalTo(masterAId));
-=======
             assertThat(delta.newMasterNode().getId(), equalTo(masterBId));
         }
 
@@ -168,7 +158,6 @@
             assertFalse(delta.masterNodeChanged());
         } else {
             assertTrue(delta.masterNodeChanged());
->>>>>>> b47b399f
         }
 
         Set<DiscoveryNode> newNodes = new HashSet<>(nodesB);
