--- conflicted
+++ resolved
@@ -82,11 +82,7 @@
                     ShardRoutingState state = ShardRoutingState.valueOf(matcher.group(4));
                     String ip = matcher.group(5);
                     nodes.add(ip);
-<<<<<<< HEAD
-                    ShardRouting routing = TestShardRouting.newShardRouting(index, shard, ip, null, null, 1, primary, state, 1);
-=======
-                    ShardRouting routing = TestShardRouting.newShardRouting(index, shard, ip, null, null, primary, state);
->>>>>>> b5aee207
+                    ShardRouting routing = TestShardRouting.newShardRouting(index, shard, ip, null, null, 1, primary, state);
                     idx.add(routing);
                     logger.debug("Add routing {}", routing);
                 } else {
