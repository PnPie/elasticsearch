/*
 * Licensed to Elasticsearch under one or more contributor
 * license agreements. See the NOTICE file distributed with
 * this work for additional information regarding copyright
 * ownership. Elasticsearch licenses this file to you under
 * the Apache License, Version 2.0 (the "License"); you may
 * not use this file except in compliance with the License.
 * You may obtain a copy of the License at
 *
 *    http://www.apache.org/licenses/LICENSE-2.0
 *
 * Unless required by applicable law or agreed to in writing,
 * software distributed under the License is distributed on an
 * "AS IS" BASIS, WITHOUT WARRANTIES OR CONDITIONS OF ANY
 * KIND, either express or implied.  See the License for the
 * specific language governing permissions and limitations
 * under the License.
 */

package org.elasticsearch.index.engine;

import org.apache.lucene.codecs.Codec;
import org.apache.lucene.document.Field;
import org.apache.lucene.document.LongPoint;
import org.apache.lucene.document.NumericDocValuesField;
import org.apache.lucene.document.TextField;
import org.apache.lucene.index.IndexWriterConfig;
import org.apache.lucene.index.KeepOnlyLastCommitDeletionPolicy;
import org.apache.lucene.index.LiveIndexWriterConfig;
import org.apache.lucene.index.MergePolicy;
import org.apache.lucene.index.NoMergePolicy;
import org.apache.lucene.index.SnapshotDeletionPolicy;
import org.apache.lucene.index.Term;
import org.apache.lucene.search.IndexSearcher;
import org.apache.lucene.search.TermQuery;
import org.apache.lucene.store.Directory;
import org.apache.lucene.store.MockDirectoryWrapper;
import org.apache.lucene.util.IOUtils;
import org.elasticsearch.ElasticsearchException;
import org.elasticsearch.Version;
import org.elasticsearch.action.index.IndexRequest;
import org.elasticsearch.cluster.metadata.IndexMetaData;
import org.elasticsearch.common.Nullable;
import org.elasticsearch.common.bytes.BytesArray;
import org.elasticsearch.common.bytes.BytesReference;
import org.elasticsearch.common.lucene.Lucene;
import org.elasticsearch.common.lucene.uid.Versions;
import org.elasticsearch.common.settings.Settings;
import org.elasticsearch.common.unit.TimeValue;
import org.elasticsearch.common.util.BigArrays;
import org.elasticsearch.index.IndexSettings;
import org.elasticsearch.index.VersionType;
import org.elasticsearch.index.codec.CodecService;
import org.elasticsearch.index.mapper.Mapping;
import org.elasticsearch.index.mapper.ParseContext;
import org.elasticsearch.index.mapper.ParsedDocument;
import org.elasticsearch.index.mapper.SourceFieldMapper;
import org.elasticsearch.index.mapper.UidFieldMapper;
import org.elasticsearch.index.seqno.SequenceNumbersService;
import org.elasticsearch.index.shard.DocsStats;
import org.elasticsearch.index.shard.RefreshListeners;
import org.elasticsearch.index.shard.ShardId;
import org.elasticsearch.index.shard.ShardUtils;
import org.elasticsearch.index.store.DirectoryService;
import org.elasticsearch.index.store.DirectoryUtils;
import org.elasticsearch.index.store.Store;
import org.elasticsearch.index.translog.Translog;
import org.elasticsearch.index.translog.TranslogConfig;
import org.elasticsearch.test.DummyShardLock;
import org.elasticsearch.test.ESTestCase;
import org.elasticsearch.test.IndexSettingsModule;
import org.elasticsearch.threadpool.TestThreadPool;
import org.elasticsearch.threadpool.ThreadPool;
import org.hamcrest.MatcherAssert;
import org.junit.After;
import org.junit.Before;

import java.io.IOException;
import java.nio.file.Path;
import java.util.Arrays;
import java.util.List;
import java.util.concurrent.CountDownLatch;
import java.util.concurrent.atomic.AtomicBoolean;

import static org.elasticsearch.index.engine.Engine.Operation.Origin.PRIMARY;
import static org.hamcrest.Matchers.equalTo;
import static org.hamcrest.Matchers.greaterThan;
import static org.hamcrest.Matchers.hasKey;
import static org.hamcrest.Matchers.not;
import static org.hamcrest.Matchers.notNullValue;
import static org.hamcrest.Matchers.nullValue;

public class ShadowEngineTests extends ESTestCase {

    protected final ShardId shardId = new ShardId("index", "_na_", 1);

    protected ThreadPool threadPool;

    private Store store;
    private Store storeReplica;


    protected Engine primaryEngine;
    protected Engine replicaEngine;

    private IndexSettings defaultSettings;
    private String codecName;
    private Path dirPath;

    @Override
    @Before
    public void setUp() throws Exception {
        super.setUp();
        CodecService codecService = new CodecService(null, logger);
        String name = Codec.getDefault().getName();
        if (Arrays.asList(codecService.availableCodecs()).contains(name)) {
            // some codecs are read only so we only take the ones that we have in the service and randomly
            // selected by lucene test case.
            codecName = name;
        } else {
            codecName = "default";
        }
        defaultSettings = IndexSettingsModule.newIndexSettings("test", Settings.builder()
                .put(IndexSettings.INDEX_GC_DELETES_SETTING, "1h") // make sure this doesn't kick in on us
                .put(EngineConfig.INDEX_CODEC_SETTING.getKey(), codecName)
                .put(IndexMetaData.SETTING_VERSION_CREATED, Version.CURRENT)
                .build()); // TODO randomize more settings

        threadPool = new TestThreadPool(getClass().getName());
        dirPath = createTempDir();
        store = createStore(dirPath);
        storeReplica = createStore(dirPath);
        Lucene.cleanLuceneIndex(store.directory());
        Lucene.cleanLuceneIndex(storeReplica.directory());
        primaryEngine = createInternalEngine(store, createTempDir("translog-primary"));
        LiveIndexWriterConfig currentIndexWriterConfig = ((InternalEngine)primaryEngine).getCurrentIndexWriterConfig();

        assertEquals(primaryEngine.config().getCodec().getName(), codecService.codec(codecName).getName());
        assertEquals(currentIndexWriterConfig.getCodec().getName(), codecService.codec(codecName).getName());
        if (randomBoolean()) {
            primaryEngine.config().setEnableGcDeletes(false);
        }

        replicaEngine = createShadowEngine(storeReplica);

        assertEquals(replicaEngine.config().getCodec().getName(), codecService.codec(codecName).getName());
        if (randomBoolean()) {
            replicaEngine.config().setEnableGcDeletes(false);
        }
    }

    @Override
    @After
    public void tearDown() throws Exception {
        super.tearDown();
        replicaEngine.close();
        storeReplica.close();
        primaryEngine.close();
        store.close();
        terminate(threadPool);
    }

    private ParseContext.Document testDocumentWithTextField() {
        ParseContext.Document document = testDocument();
        document.add(new TextField("value", "test", Field.Store.YES));
        return document;
    }

    private ParseContext.Document testDocument() {
        return new ParseContext.Document();
    }


    private ParsedDocument testParsedDocument(String uid, String id, String type, String routing, long timestamp, long ttl, ParseContext.Document document, BytesReference source, Mapping mappingsUpdate) {
        Field uidField = new Field("_uid", uid, UidFieldMapper.Defaults.FIELD_TYPE);
        Field versionField = new NumericDocValuesField("_version", 0);
        Field seqNoField = new NumericDocValuesField("_seq_no", 0);
        document.add(uidField);
        document.add(versionField);
        document.add(new LongPoint("point_field", 42)); // so that points report memory/disk usage
        return new ParsedDocument(versionField, seqNoField, id, type, routing, timestamp, ttl, Arrays.asList(document), source, mappingsUpdate);
    }

    protected Store createStore(Path p) throws IOException {
        return createStore(newMockFSDirectory(p));
    }


    protected Store createStore(final Directory directory) throws IOException {
        IndexSettings indexSettings = IndexSettingsModule.newIndexSettings(shardId.getIndex(), Settings.EMPTY);
        final DirectoryService directoryService = new DirectoryService(shardId, indexSettings) {
            @Override
            public Directory newDirectory() throws IOException {
                return directory;
            }

            @Override
            public long throttleTimeInNanos() {
                return 0;
            }
        };
        return new Store(shardId, indexSettings, directoryService, new DummyShardLock(shardId));
    }

    protected SnapshotDeletionPolicy createSnapshotDeletionPolicy() {
        return new SnapshotDeletionPolicy(new KeepOnlyLastCommitDeletionPolicy());
    }

    protected ShadowEngine createShadowEngine(Store store) {
        return createShadowEngine(defaultSettings, store);
    }

    protected InternalEngine createInternalEngine(Store store, Path translogPath) {
        return createInternalEngine(defaultSettings, store, translogPath);
    }

    protected ShadowEngine createShadowEngine(IndexSettings indexSettings, Store store) {
        return new ShadowEngine(config(indexSettings, store, null, null, null));
    }

    protected InternalEngine createInternalEngine(IndexSettings indexSettings, Store store, Path translogPath) {
        return createInternalEngine(indexSettings, store, translogPath, newMergePolicy());
    }

    protected InternalEngine createInternalEngine(IndexSettings indexSettings, Store store, Path translogPath, MergePolicy mergePolicy) {
        EngineConfig config = config(indexSettings, store, translogPath, mergePolicy, null);
        return new InternalEngine(config);
    }

    public EngineConfig config(IndexSettings indexSettings, Store store, Path translogPath, MergePolicy mergePolicy,
            RefreshListeners refreshListeners) {
        IndexWriterConfig iwc = newIndexWriterConfig();
        final EngineConfig.OpenMode openMode;
        try {
            if (Lucene.indexExists(store.directory()) == false) {
                openMode = EngineConfig.OpenMode.CREATE_INDEX_AND_TRANSLOG;
            } else {
                openMode = EngineConfig.OpenMode.OPEN_INDEX_CREATE_TRANSLOG;
            }
        } catch (IOException e) {
            throw new ElasticsearchException("can't find index?", e);
        }
        Engine.EventListener eventListener = new Engine.EventListener() {
            @Override
            public void onFailedEngine(String reason, @Nullable Exception e) {
                // we don't need to notify anybody in this test
            }
        };
        TranslogConfig translogConfig = new TranslogConfig(shardId, translogPath, indexSettings, BigArrays.NON_RECYCLING_INSTANCE);
        EngineConfig config = new EngineConfig(openMode, shardId, threadPool, indexSettings, null, store, createSnapshotDeletionPolicy(),
                mergePolicy, iwc.getAnalyzer(), iwc.getSimilarity(), new CodecService(null, logger), eventListener, null,
                IndexSearcher.getDefaultQueryCache(), IndexSearcher.getDefaultQueryCachingPolicy(), translogConfig,
                TimeValue.timeValueMinutes(5), refreshListeners, IndexRequest.UNSET_AUTO_GENERATED_TIMESTAMP);

        return config;
    }

    protected Term newUid(String id) {
        return new Term("_uid", id);
    }

    protected static final BytesReference B_1 = new BytesArray(new byte[]{1});
    protected static final BytesReference B_2 = new BytesArray(new byte[]{2});
    protected static final BytesReference B_3 = new BytesArray(new byte[]{3});

    public void testCommitStats() {
        // create a doc and refresh
        ParsedDocument doc = testParsedDocument("1", "1", "test", null, -1, -1, testDocumentWithTextField(), B_1, null);
        primaryEngine.index(new Engine.Index(newUid("1"), doc));

        CommitStats stats1 = replicaEngine.commitStats();
        assertThat(stats1.getGeneration(), greaterThan(0L));
        assertThat(stats1.getId(), notNullValue());
        assertThat(stats1.getUserData(), hasKey(Translog.TRANSLOG_GENERATION_KEY));

        // flush the primary engine
        primaryEngine.flush();
        // flush on replica to make flush visible
        replicaEngine.flush();

        CommitStats stats2 = replicaEngine.commitStats();
        assertThat(stats2.getGeneration(), greaterThan(stats1.getGeneration()));
        assertThat(stats2.getId(), notNullValue());
        assertThat(stats2.getId(), not(equalTo(stats1.getId())));
        assertThat(stats2.getUserData(), hasKey(Translog.TRANSLOG_GENERATION_KEY));
        assertThat(stats2.getUserData(), hasKey(Translog.TRANSLOG_UUID_KEY));
        assertThat(stats2.getUserData().get(Translog.TRANSLOG_GENERATION_KEY), not(equalTo(stats1.getUserData().get(Translog.TRANSLOG_GENERATION_KEY))));
        assertThat(stats2.getUserData().get(Translog.TRANSLOG_UUID_KEY), equalTo(stats1.getUserData().get(Translog.TRANSLOG_UUID_KEY)));
    }

    public void testSegments() throws Exception {
        primaryEngine.close(); // recreate without merging
        primaryEngine = createInternalEngine(defaultSettings, store, createTempDir(), NoMergePolicy.INSTANCE);
        List<Segment> segments = primaryEngine.segments(false);
        assertThat(segments.isEmpty(), equalTo(true));
        assertThat(primaryEngine.segmentsStats(false).getCount(), equalTo(0L));
        assertThat(primaryEngine.segmentsStats(false).getMemoryInBytes(), equalTo(0L));

        // create a doc and refresh
        ParsedDocument doc = testParsedDocument("1", "1", "test", null, -1, -1, testDocumentWithTextField(), B_1, null);
        primaryEngine.index(new Engine.Index(newUid("1"), doc));

        ParsedDocument doc2 = testParsedDocument("2", "2", "test", null, -1, -1, testDocumentWithTextField(), B_2, null);
        primaryEngine.index(new Engine.Index(newUid("2"), doc2));
        primaryEngine.refresh("test");

        segments = primaryEngine.segments(false);
        assertThat(segments.size(), equalTo(1));
        SegmentsStats stats = primaryEngine.segmentsStats(false);
        assertThat(stats.getCount(), equalTo(1L));
        assertThat(stats.getTermsMemoryInBytes(), greaterThan(0L));
        assertThat(stats.getStoredFieldsMemoryInBytes(), greaterThan(0L));
        assertThat(stats.getTermVectorsMemoryInBytes(), equalTo(0L));
        assertThat(stats.getNormsMemoryInBytes(), greaterThan(0L));
        assertThat(stats.getPointsMemoryInBytes(), greaterThan(0L));
        assertThat(stats.getDocValuesMemoryInBytes(), greaterThan(0L));
        assertThat(segments.get(0).isCommitted(), equalTo(false));
        assertThat(segments.get(0).isSearch(), equalTo(true));
        assertThat(segments.get(0).getNumDocs(), equalTo(2));
        assertThat(segments.get(0).getDeletedDocs(), equalTo(0));
        assertTrue(segments.get(0).isCompound());
        assertThat(segments.get(0).ramTree, nullValue());

        // Check that the replica sees nothing
        segments = replicaEngine.segments(false);
        assertThat(segments.size(), equalTo(0));
        stats = replicaEngine.segmentsStats(false);
        assertThat(stats.getCount(), equalTo(0L));
        assertThat(stats.getTermsMemoryInBytes(), equalTo(0L));
        assertThat(stats.getStoredFieldsMemoryInBytes(), equalTo(0L));
        assertThat(stats.getTermVectorsMemoryInBytes(), equalTo(0L));
        assertThat(stats.getNormsMemoryInBytes(), equalTo(0L));
        assertThat(stats.getPointsMemoryInBytes(), equalTo(0L));
        assertThat(stats.getDocValuesMemoryInBytes(), equalTo(0L));
        assertThat(segments.size(), equalTo(0));

        // flush the primary engine
        primaryEngine.flush();
        // refresh the replica
        replicaEngine.refresh("tests");

        // Check that the primary AND replica sees segments now
        segments = primaryEngine.segments(false);
        assertThat(segments.size(), equalTo(1));
        assertThat(primaryEngine.segmentsStats(false).getCount(), equalTo(1L));
        assertThat(segments.get(0).isCommitted(), equalTo(true));
        assertThat(segments.get(0).isSearch(), equalTo(true));
        assertThat(segments.get(0).getNumDocs(), equalTo(2));
        assertThat(segments.get(0).getDeletedDocs(), equalTo(0));
        assertThat(segments.get(0).isCompound(), equalTo(true));

        segments = replicaEngine.segments(false);
        assertThat(segments.size(), equalTo(1));
        assertThat(replicaEngine.segmentsStats(false).getCount(), equalTo(1L));
        assertThat(segments.get(0).isCommitted(), equalTo(true));
        assertThat(segments.get(0).isSearch(), equalTo(true));
        assertThat(segments.get(0).getNumDocs(), equalTo(2));
        assertThat(segments.get(0).getDeletedDocs(), equalTo(0));
        assertThat(segments.get(0).isCompound(), equalTo(true));


        ParsedDocument doc3 = testParsedDocument("3", "3", "test", null, -1, -1, testDocumentWithTextField(), B_3, null);
        primaryEngine.index(new Engine.Index(newUid("3"), doc3));
        primaryEngine.refresh("test");

        segments = primaryEngine.segments(false);
        assertThat(segments.size(), equalTo(2));
        assertThat(primaryEngine.segmentsStats(false).getCount(), equalTo(2L));
        assertThat(primaryEngine.segmentsStats(false).getTermsMemoryInBytes(), greaterThan(stats.getTermsMemoryInBytes()));
        assertThat(primaryEngine.segmentsStats(false).getStoredFieldsMemoryInBytes(), greaterThan(stats.getStoredFieldsMemoryInBytes()));
        assertThat(primaryEngine.segmentsStats(false).getTermVectorsMemoryInBytes(), equalTo(0L));
        assertThat(primaryEngine.segmentsStats(false).getNormsMemoryInBytes(), greaterThan(stats.getNormsMemoryInBytes()));
        assertThat(primaryEngine.segmentsStats(false).getPointsMemoryInBytes(), greaterThan(stats.getPointsMemoryInBytes()));
        assertThat(primaryEngine.segmentsStats(false).getDocValuesMemoryInBytes(), greaterThan(stats.getDocValuesMemoryInBytes()));
        assertThat(segments.get(0).getGeneration() < segments.get(1).getGeneration(), equalTo(true));
        assertThat(segments.get(0).isCommitted(), equalTo(true));
        assertThat(segments.get(0).isSearch(), equalTo(true));
        assertThat(segments.get(0).getNumDocs(), equalTo(2));
        assertThat(segments.get(0).getDeletedDocs(), equalTo(0));
        assertThat(segments.get(0).isCompound(), equalTo(true));
        assertThat(segments.get(1).isCommitted(), equalTo(false));
        assertThat(segments.get(1).isSearch(), equalTo(true));
        assertThat(segments.get(1).getNumDocs(), equalTo(1));
        assertThat(segments.get(1).getDeletedDocs(), equalTo(0));
        assertThat(segments.get(1).isCompound(), equalTo(true));

        // Make visible to shadow replica
        primaryEngine.flush();
        replicaEngine.refresh("test");

        segments = replicaEngine.segments(false);
        assertThat(segments.size(), equalTo(2));
        assertThat(replicaEngine.segmentsStats(false).getCount(), equalTo(2L));
        assertThat(replicaEngine.segmentsStats(false).getTermsMemoryInBytes(), greaterThan(stats.getTermsMemoryInBytes()));
        assertThat(replicaEngine.segmentsStats(false).getStoredFieldsMemoryInBytes(), greaterThan(stats.getStoredFieldsMemoryInBytes()));
        assertThat(replicaEngine.segmentsStats(false).getTermVectorsMemoryInBytes(), equalTo(0L));
        assertThat(replicaEngine.segmentsStats(false).getNormsMemoryInBytes(), greaterThan(stats.getNormsMemoryInBytes()));
        assertThat(replicaEngine.segmentsStats(false).getPointsMemoryInBytes(), greaterThan(stats.getPointsMemoryInBytes()));
        assertThat(replicaEngine.segmentsStats(false).getDocValuesMemoryInBytes(), greaterThan(stats.getDocValuesMemoryInBytes()));
        assertThat(segments.get(0).getGeneration() < segments.get(1).getGeneration(), equalTo(true));
        assertThat(segments.get(0).isCommitted(), equalTo(true));
        assertThat(segments.get(0).isSearch(), equalTo(true));
        assertThat(segments.get(0).getNumDocs(), equalTo(2));
        assertThat(segments.get(0).getDeletedDocs(), equalTo(0));
        assertThat(segments.get(0).isCompound(), equalTo(true));
        assertThat(segments.get(1).isCommitted(), equalTo(true));
        assertThat(segments.get(1).isSearch(), equalTo(true));
        assertThat(segments.get(1).getNumDocs(), equalTo(1));
        assertThat(segments.get(1).getDeletedDocs(), equalTo(0));
        assertThat(segments.get(1).isCompound(), equalTo(true));

        primaryEngine.delete(new Engine.Delete("test", "1", newUid("1")));
        primaryEngine.refresh("test");

        segments = primaryEngine.segments(false);
        assertThat(segments.size(), equalTo(2));
        assertThat(primaryEngine.segmentsStats(false).getCount(), equalTo(2L));
        assertThat(segments.get(0).getGeneration() < segments.get(1).getGeneration(), equalTo(true));
        assertThat(segments.get(0).isCommitted(), equalTo(true));
        assertThat(segments.get(0).isSearch(), equalTo(true));
        assertThat(segments.get(0).getNumDocs(), equalTo(1));
        assertThat(segments.get(0).getDeletedDocs(), equalTo(1));
        assertThat(segments.get(0).isCompound(), equalTo(true));
        assertThat(segments.get(1).isCommitted(), equalTo(true));
        assertThat(segments.get(1).isSearch(), equalTo(true));
        assertThat(segments.get(1).getNumDocs(), equalTo(1));
        assertThat(segments.get(1).getDeletedDocs(), equalTo(0));
        assertThat(segments.get(1).isCompound(), equalTo(true));

        // Make visible to shadow replica
        primaryEngine.flush();
        replicaEngine.refresh("test");

        ParsedDocument doc4 = testParsedDocument("4", "4", "test", null, -1, -1, testDocumentWithTextField(), B_3, null);
        primaryEngine.index(new Engine.Index(newUid("4"), doc4));
        primaryEngine.refresh("test");

        segments = primaryEngine.segments(false);
        assertThat(segments.size(), equalTo(3));
        assertThat(primaryEngine.segmentsStats(false).getCount(), equalTo(3L));
        assertThat(segments.get(0).getGeneration() < segments.get(1).getGeneration(), equalTo(true));
        assertThat(segments.get(0).isCommitted(), equalTo(true));
        assertThat(segments.get(0).isSearch(), equalTo(true));
        assertThat(segments.get(0).getNumDocs(), equalTo(1));
        assertThat(segments.get(0).getDeletedDocs(), equalTo(1));
        assertThat(segments.get(0).isCompound(), equalTo(true));

        assertThat(segments.get(1).isCommitted(), equalTo(true));
        assertThat(segments.get(1).isSearch(), equalTo(true));
        assertThat(segments.get(1).getNumDocs(), equalTo(1));
        assertThat(segments.get(1).getDeletedDocs(), equalTo(0));
        assertThat(segments.get(1).isCompound(), equalTo(true));

        assertThat(segments.get(2).isCommitted(), equalTo(false));
        assertThat(segments.get(2).isSearch(), equalTo(true));
        assertThat(segments.get(2).getNumDocs(), equalTo(1));
        assertThat(segments.get(2).getDeletedDocs(), equalTo(0));
        assertThat(segments.get(2).isCompound(), equalTo(true));
    }

    public void testVerboseSegments() throws Exception {
        primaryEngine.close(); // recreate without merging
        primaryEngine = createInternalEngine(defaultSettings, store, createTempDir(), NoMergePolicy.INSTANCE);
        List<Segment> segments = primaryEngine.segments(true);
        assertThat(segments.isEmpty(), equalTo(true));

        ParsedDocument doc = testParsedDocument("1", "1", "test", null, -1, -1, testDocumentWithTextField(), B_1, null);
        primaryEngine.index(new Engine.Index(newUid("1"), doc));
        primaryEngine.refresh("test");

        segments = primaryEngine.segments(true);
        assertThat(segments.size(), equalTo(1));
        assertThat(segments.get(0).ramTree, notNullValue());

        ParsedDocument doc2 = testParsedDocument("2", "2", "test", null, -1, -1, testDocumentWithTextField(), B_2, null);
        primaryEngine.index(new Engine.Index(newUid("2"), doc2));
        primaryEngine.refresh("test");
        ParsedDocument doc3 = testParsedDocument("3", "3", "test", null, -1, -1, testDocumentWithTextField(), B_3, null);
        primaryEngine.index(new Engine.Index(newUid("3"), doc3));
        primaryEngine.refresh("test");

        segments = primaryEngine.segments(true);
        assertThat(segments.size(), equalTo(3));
        assertThat(segments.get(0).ramTree, notNullValue());
        assertThat(segments.get(1).ramTree, notNullValue());
        assertThat(segments.get(2).ramTree, notNullValue());

        // Now make the changes visible to the replica
        primaryEngine.flush();
        replicaEngine.refresh("test");

        segments = replicaEngine.segments(true);
        assertThat(segments.size(), equalTo(3));
        assertThat(segments.get(0).ramTree, notNullValue());
        assertThat(segments.get(1).ramTree, notNullValue());
        assertThat(segments.get(2).ramTree, notNullValue());

    }

    public void testShadowEngineIgnoresWriteOperations() throws Exception {
        // create a document
        ParseContext.Document document = testDocumentWithTextField();
        document.add(new Field(SourceFieldMapper.NAME, BytesReference.toBytes(B_1), SourceFieldMapper.Defaults.FIELD_TYPE));
        ParsedDocument doc = testParsedDocument("1", "1", "test", null, -1, -1, document, B_1, null);
        try {
            replicaEngine.index(new Engine.Index(newUid("1"), doc));
            fail("should have thrown an exception");
        } catch (UnsupportedOperationException e) {}
        replicaEngine.refresh("test");

        // its not there...
        Engine.Searcher searchResult = replicaEngine.acquireSearcher("test");
        MatcherAssert.assertThat(searchResult, EngineSearcherTotalHitsMatcher.engineSearcherTotalHits(0));
        MatcherAssert.assertThat(searchResult, EngineSearcherTotalHitsMatcher.engineSearcherTotalHits(new TermQuery(new Term("value", "test")), 0));
        searchResult.close();
        Engine.GetResult getResult = replicaEngine.get(new Engine.Get(true, newUid("1")));
        assertThat(getResult.exists(), equalTo(false));
        getResult.release();

        // index a document
        document = testDocument();
        document.add(new TextField("value", "test1", Field.Store.YES));
        doc = testParsedDocument("1", "1", "test", null, -1, -1, document, B_1, null);
        try {
            replicaEngine.index(new Engine.Index(newUid("1"), doc));
            fail("should have thrown an exception");
        } catch (UnsupportedOperationException e) {}
        replicaEngine.refresh("test");

        // its still not there...
        searchResult = replicaEngine.acquireSearcher("test");
        MatcherAssert.assertThat(searchResult, EngineSearcherTotalHitsMatcher.engineSearcherTotalHits(0));
        MatcherAssert.assertThat(searchResult, EngineSearcherTotalHitsMatcher.engineSearcherTotalHits(new TermQuery(new Term("value", "test")), 0));
        searchResult.close();
        getResult = replicaEngine.get(new Engine.Get(true, newUid("1")));
        assertThat(getResult.exists(), equalTo(false));
        getResult.release();

        // Now, add a document to the primary so we can test shadow engine deletes
        document = testDocumentWithTextField();
        document.add(new Field(SourceFieldMapper.NAME, BytesReference.toBytes(B_1), SourceFieldMapper.Defaults.FIELD_TYPE));
        doc = testParsedDocument("1", "1", "test", null, -1, -1, document, B_1, null);
        primaryEngine.index(new Engine.Index(newUid("1"), doc));
        primaryEngine.flush();
        replicaEngine.refresh("test");

        // Now the replica can see it
        searchResult = replicaEngine.acquireSearcher("test");
        MatcherAssert.assertThat(searchResult, EngineSearcherTotalHitsMatcher.engineSearcherTotalHits(1));
        MatcherAssert.assertThat(searchResult, EngineSearcherTotalHitsMatcher.engineSearcherTotalHits(new TermQuery(new Term("value", "test")), 1));
        searchResult.close();

        // And the replica can retrieve it
        getResult = replicaEngine.get(new Engine.Get(false, newUid("1")));
        assertThat(getResult.exists(), equalTo(true));
        assertThat(getResult.docIdAndVersion(), notNullValue());
        getResult.release();

        // try to delete it on the replica
        try {
            replicaEngine.delete(new Engine.Delete("test", "1", newUid("1")));
            fail("should have thrown an exception");
        } catch (UnsupportedOperationException e) {}
        replicaEngine.flush();
        replicaEngine.refresh("test");
        primaryEngine.refresh("test");

        // it's still there!
        searchResult = replicaEngine.acquireSearcher("test");
        MatcherAssert.assertThat(searchResult, EngineSearcherTotalHitsMatcher.engineSearcherTotalHits(1));
        MatcherAssert.assertThat(searchResult, EngineSearcherTotalHitsMatcher.engineSearcherTotalHits(new TermQuery(new Term("value", "test")), 1));
        searchResult.close();
        getResult = replicaEngine.get(new Engine.Get(false, newUid("1")));
        assertThat(getResult.exists(), equalTo(true));
        assertThat(getResult.docIdAndVersion(), notNullValue());
        getResult.release();

        // it's still there on the primary also!
        searchResult = primaryEngine.acquireSearcher("test");
        MatcherAssert.assertThat(searchResult, EngineSearcherTotalHitsMatcher.engineSearcherTotalHits(1));
        MatcherAssert.assertThat(searchResult, EngineSearcherTotalHitsMatcher.engineSearcherTotalHits(new TermQuery(new Term("value", "test")), 1));
        searchResult.close();
        getResult = primaryEngine.get(new Engine.Get(false, newUid("1")));
        assertThat(getResult.exists(), equalTo(true));
        assertThat(getResult.docIdAndVersion(), notNullValue());
        getResult.release();
    }

    public void testSimpleOperations() throws Exception {
        Engine.Searcher searchResult = primaryEngine.acquireSearcher("test");
        MatcherAssert.assertThat(searchResult, EngineSearcherTotalHitsMatcher.engineSearcherTotalHits(0));
        searchResult.close();

        // create a document
        ParseContext.Document document = testDocumentWithTextField();
        document.add(new Field(SourceFieldMapper.NAME, BytesReference.toBytes(B_1), SourceFieldMapper.Defaults.FIELD_TYPE));
        ParsedDocument doc = testParsedDocument("1", "1", "test", null, -1, -1, document, B_1, null);
        primaryEngine.index(new Engine.Index(newUid("1"), doc));

        // its not there...
        searchResult = primaryEngine.acquireSearcher("test");
        MatcherAssert.assertThat(searchResult, EngineSearcherTotalHitsMatcher.engineSearcherTotalHits(0));
        MatcherAssert.assertThat(searchResult, EngineSearcherTotalHitsMatcher.engineSearcherTotalHits(new TermQuery(new Term("value", "test")), 0));
        searchResult.close();

        // not on the replica either...
        searchResult = replicaEngine.acquireSearcher("test");
        MatcherAssert.assertThat(searchResult, EngineSearcherTotalHitsMatcher.engineSearcherTotalHits(0));
        MatcherAssert.assertThat(searchResult, EngineSearcherTotalHitsMatcher.engineSearcherTotalHits(new TermQuery(new Term("value", "test")), 0));
        searchResult.close();

        // but, we can still get it (in realtime)
        Engine.GetResult getResult = primaryEngine.get(new Engine.Get(true, newUid("1")));
        assertThat(getResult.exists(), equalTo(true));
        assertThat(getResult.docIdAndVersion(), notNullValue());
        getResult.release();

        // can't get it from the replica, because it's not in the translog for a shadow replica
        getResult = replicaEngine.get(new Engine.Get(true, newUid("1")));
        assertThat(getResult.exists(), equalTo(false));
        getResult.release();

        // but, not there non realtime
        getResult = primaryEngine.get(new Engine.Get(false, newUid("1")));
        assertThat(getResult.exists(), equalTo(true));
        getResult.release();

        // now its there...
        searchResult = primaryEngine.acquireSearcher("test");
        MatcherAssert.assertThat(searchResult, EngineSearcherTotalHitsMatcher.engineSearcherTotalHits(1));
        MatcherAssert.assertThat(searchResult, EngineSearcherTotalHitsMatcher.engineSearcherTotalHits(new TermQuery(new Term("value", "test")), 1));
        searchResult.close();

        // also in non realtime
        getResult = primaryEngine.get(new Engine.Get(false, newUid("1")));
        assertThat(getResult.exists(), equalTo(true));
        assertThat(getResult.docIdAndVersion(), notNullValue());
        getResult.release();

        // still not in the replica because no flush
        searchResult = replicaEngine.acquireSearcher("test");
        MatcherAssert.assertThat(searchResult, EngineSearcherTotalHitsMatcher.engineSearcherTotalHits(0));
        MatcherAssert.assertThat(searchResult, EngineSearcherTotalHitsMatcher.engineSearcherTotalHits(new TermQuery(new Term("value", "test")), 0));
        searchResult.close();

        // now do an update
        document = testDocument();
        document.add(new TextField("value", "test1", Field.Store.YES));
        document.add(new Field(SourceFieldMapper.NAME, BytesReference.toBytes(B_2), SourceFieldMapper.Defaults.FIELD_TYPE));
        doc = testParsedDocument("1", "1", "test", null, -1, -1, document, B_2, null);
        primaryEngine.index(new Engine.Index(newUid("1"), doc));

        // its not updated yet...
        searchResult = primaryEngine.acquireSearcher("test");
        MatcherAssert.assertThat(searchResult, EngineSearcherTotalHitsMatcher.engineSearcherTotalHits(1));
        MatcherAssert.assertThat(searchResult, EngineSearcherTotalHitsMatcher.engineSearcherTotalHits(new TermQuery(new Term("value", "test")), 1));
        MatcherAssert.assertThat(searchResult, EngineSearcherTotalHitsMatcher.engineSearcherTotalHits(new TermQuery(new Term("value", "test1")), 0));
        searchResult.close();

        // but, we can still get it (in realtime)
        getResult = primaryEngine.get(new Engine.Get(true, newUid("1")));
        assertThat(getResult.exists(), equalTo(true));
        assertThat(getResult.docIdAndVersion(), notNullValue());
        getResult.release();

        // refresh and it should be updated
        primaryEngine.refresh("test");

        searchResult = primaryEngine.acquireSearcher("test");
        MatcherAssert.assertThat(searchResult, EngineSearcherTotalHitsMatcher.engineSearcherTotalHits(1));
        MatcherAssert.assertThat(searchResult, EngineSearcherTotalHitsMatcher.engineSearcherTotalHits(new TermQuery(new Term("value", "test")), 0));
        MatcherAssert.assertThat(searchResult, EngineSearcherTotalHitsMatcher.engineSearcherTotalHits(new TermQuery(new Term("value", "test1")), 1));
        searchResult.close();

        // flush, now shadow replica should have the files
        primaryEngine.flush();

        // still not in the replica because the replica hasn't refreshed
        searchResult = replicaEngine.acquireSearcher("test");
        MatcherAssert.assertThat(searchResult, EngineSearcherTotalHitsMatcher.engineSearcherTotalHits(0));
        MatcherAssert.assertThat(searchResult, EngineSearcherTotalHitsMatcher.engineSearcherTotalHits(new TermQuery(new Term("value", "test")), 0));
        searchResult.close();

        replicaEngine.refresh("test");

        // the replica finally sees it because primary has flushed and replica refreshed
        searchResult = replicaEngine.acquireSearcher("test");
        MatcherAssert.assertThat(searchResult, EngineSearcherTotalHitsMatcher.engineSearcherTotalHits(1));
        MatcherAssert.assertThat(searchResult, EngineSearcherTotalHitsMatcher.engineSearcherTotalHits(new TermQuery(new Term("value", "test")), 0));
        MatcherAssert.assertThat(searchResult, EngineSearcherTotalHitsMatcher.engineSearcherTotalHits(new TermQuery(new Term("value", "test1")), 1));
        searchResult.close();

        // now delete
        primaryEngine.delete(new Engine.Delete("test", "1", newUid("1")));

        // its not deleted yet
        searchResult = primaryEngine.acquireSearcher("test");
        MatcherAssert.assertThat(searchResult, EngineSearcherTotalHitsMatcher.engineSearcherTotalHits(1));
        MatcherAssert.assertThat(searchResult, EngineSearcherTotalHitsMatcher.engineSearcherTotalHits(new TermQuery(new Term("value", "test")), 0));
        MatcherAssert.assertThat(searchResult, EngineSearcherTotalHitsMatcher.engineSearcherTotalHits(new TermQuery(new Term("value", "test1")), 1));
        searchResult.close();

        // but, get should not see it (in realtime)
        getResult = primaryEngine.get(new Engine.Get(true, newUid("1")));
        assertThat(getResult.exists(), equalTo(false));
        getResult.release();

        // refresh and it should be deleted
        primaryEngine.refresh("test");

        searchResult = primaryEngine.acquireSearcher("test");
        MatcherAssert.assertThat(searchResult, EngineSearcherTotalHitsMatcher.engineSearcherTotalHits(0));
        MatcherAssert.assertThat(searchResult, EngineSearcherTotalHitsMatcher.engineSearcherTotalHits(new TermQuery(new Term("value", "test")), 0));
        MatcherAssert.assertThat(searchResult, EngineSearcherTotalHitsMatcher.engineSearcherTotalHits(new TermQuery(new Term("value", "test1")), 0));
        searchResult.close();

        // add it back
        document = testDocumentWithTextField();
        document.add(new Field(SourceFieldMapper.NAME, BytesReference.toBytes(B_1), SourceFieldMapper.Defaults.FIELD_TYPE));
        doc = testParsedDocument("1", "1", "test", null, -1, -1, document, B_1, null);
        primaryEngine.index(new Engine.Index(newUid("1"), doc));

        // its not there...
        searchResult = primaryEngine.acquireSearcher("test");
        MatcherAssert.assertThat(searchResult, EngineSearcherTotalHitsMatcher.engineSearcherTotalHits(0));
        MatcherAssert.assertThat(searchResult, EngineSearcherTotalHitsMatcher.engineSearcherTotalHits(new TermQuery(new Term("value", "test")), 0));
        MatcherAssert.assertThat(searchResult, EngineSearcherTotalHitsMatcher.engineSearcherTotalHits(new TermQuery(new Term("value", "test1")), 0));
        searchResult.close();

        // refresh and it should be there
        primaryEngine.refresh("test");

        // now its there...
        searchResult = primaryEngine.acquireSearcher("test");
        MatcherAssert.assertThat(searchResult, EngineSearcherTotalHitsMatcher.engineSearcherTotalHits(1));
        MatcherAssert.assertThat(searchResult, EngineSearcherTotalHitsMatcher.engineSearcherTotalHits(new TermQuery(new Term("value", "test")), 1));
        MatcherAssert.assertThat(searchResult, EngineSearcherTotalHitsMatcher.engineSearcherTotalHits(new TermQuery(new Term("value", "test1")), 0));
        searchResult.close();

        // now flush
        primaryEngine.flush();

        // and, verify get (in real time)
        getResult = primaryEngine.get(new Engine.Get(true, newUid("1")));
        assertThat(getResult.exists(), equalTo(true));
        assertThat(getResult.docIdAndVersion(), notNullValue());
        getResult.release();

        // the replica should see it if we refresh too!
        replicaEngine.refresh("test");
        searchResult = replicaEngine.acquireSearcher("test");
        MatcherAssert.assertThat(searchResult, EngineSearcherTotalHitsMatcher.engineSearcherTotalHits(1));
        MatcherAssert.assertThat(searchResult, EngineSearcherTotalHitsMatcher.engineSearcherTotalHits(new TermQuery(new Term("value", "test")), 1));
        MatcherAssert.assertThat(searchResult, EngineSearcherTotalHitsMatcher.engineSearcherTotalHits(new TermQuery(new Term("value", "test1")), 0));
        searchResult.close();
        getResult = replicaEngine.get(new Engine.Get(true, newUid("1")));
        assertThat(getResult.exists(), equalTo(true));
        assertThat(getResult.docIdAndVersion(), notNullValue());
        getResult.release();

        // make sure we can still work with the engine
        // now do an update
        document = testDocument();
        document.add(new TextField("value", "test1", Field.Store.YES));
        doc = testParsedDocument("1", "1", "test", null, -1, -1, document, B_1, null);
        primaryEngine.index(new Engine.Index(newUid("1"), doc));

        // its not updated yet...
        searchResult = primaryEngine.acquireSearcher("test");
        MatcherAssert.assertThat(searchResult, EngineSearcherTotalHitsMatcher.engineSearcherTotalHits(1));
        MatcherAssert.assertThat(searchResult, EngineSearcherTotalHitsMatcher.engineSearcherTotalHits(new TermQuery(new Term("value", "test")), 1));
        MatcherAssert.assertThat(searchResult, EngineSearcherTotalHitsMatcher.engineSearcherTotalHits(new TermQuery(new Term("value", "test1")), 0));
        searchResult.close();

        // refresh and it should be updated
        primaryEngine.refresh("test");

        searchResult = primaryEngine.acquireSearcher("test");
        MatcherAssert.assertThat(searchResult, EngineSearcherTotalHitsMatcher.engineSearcherTotalHits(1));
        MatcherAssert.assertThat(searchResult, EngineSearcherTotalHitsMatcher.engineSearcherTotalHits(new TermQuery(new Term("value", "test")), 0));
        MatcherAssert.assertThat(searchResult, EngineSearcherTotalHitsMatcher.engineSearcherTotalHits(new TermQuery(new Term("value", "test1")), 1));
        searchResult.close();

        // Make visible to shadow replica
        primaryEngine.flush();
        replicaEngine.refresh("test");

        searchResult = replicaEngine.acquireSearcher("test");
        MatcherAssert.assertThat(searchResult, EngineSearcherTotalHitsMatcher.engineSearcherTotalHits(1));
        MatcherAssert.assertThat(searchResult, EngineSearcherTotalHitsMatcher.engineSearcherTotalHits(new TermQuery(new Term("value", "test")), 0));
        MatcherAssert.assertThat(searchResult, EngineSearcherTotalHitsMatcher.engineSearcherTotalHits(new TermQuery(new Term("value", "test1")), 1));
        searchResult.close();
    }

    public void testSearchResultRelease() throws Exception {
        Engine.Searcher searchResult = replicaEngine.acquireSearcher("test");
        MatcherAssert.assertThat(searchResult, EngineSearcherTotalHitsMatcher.engineSearcherTotalHits(0));
        searchResult.close();

        // create a document
        ParsedDocument doc = testParsedDocument("1", "1", "test", null, -1, -1, testDocumentWithTextField(), B_1, null);
        primaryEngine.index(new Engine.Index(newUid("1"), doc));

        // its not there...
        searchResult = primaryEngine.acquireSearcher("test");
        MatcherAssert.assertThat(searchResult, EngineSearcherTotalHitsMatcher.engineSearcherTotalHits(0));
        MatcherAssert.assertThat(searchResult, EngineSearcherTotalHitsMatcher.engineSearcherTotalHits(new TermQuery(new Term("value", "test")), 0));
        searchResult.close();
        searchResult = replicaEngine.acquireSearcher("test");
        MatcherAssert.assertThat(searchResult, EngineSearcherTotalHitsMatcher.engineSearcherTotalHits(0));
        MatcherAssert.assertThat(searchResult, EngineSearcherTotalHitsMatcher.engineSearcherTotalHits(new TermQuery(new Term("value", "test")), 0));
        searchResult.close();

        // flush & refresh and it should everywhere
        primaryEngine.flush();
        primaryEngine.refresh("test");
        replicaEngine.refresh("test");

        // now its there...
        searchResult = primaryEngine.acquireSearcher("test");
        MatcherAssert.assertThat(searchResult, EngineSearcherTotalHitsMatcher.engineSearcherTotalHits(1));
        MatcherAssert.assertThat(searchResult, EngineSearcherTotalHitsMatcher.engineSearcherTotalHits(new TermQuery(new Term("value", "test")), 1));
        searchResult.close();

        searchResult = replicaEngine.acquireSearcher("test");
        MatcherAssert.assertThat(searchResult, EngineSearcherTotalHitsMatcher.engineSearcherTotalHits(1));
        MatcherAssert.assertThat(searchResult, EngineSearcherTotalHitsMatcher.engineSearcherTotalHits(new TermQuery(new Term("value", "test")), 1));
        // don't release the replica search result yet...

        // delete, refresh and do a new search, it should not be there
        primaryEngine.delete(new Engine.Delete("test", "1", newUid("1")));
        primaryEngine.flush();
        primaryEngine.refresh("test");
        replicaEngine.refresh("test");
        Engine.Searcher updateSearchResult = primaryEngine.acquireSearcher("test");
        MatcherAssert.assertThat(updateSearchResult, EngineSearcherTotalHitsMatcher.engineSearcherTotalHits(0));
        updateSearchResult.close();

        // the non released replica search result should not see the deleted yet...
        MatcherAssert.assertThat(searchResult, EngineSearcherTotalHitsMatcher.engineSearcherTotalHits(1));
        MatcherAssert.assertThat(searchResult, EngineSearcherTotalHitsMatcher.engineSearcherTotalHits(new TermQuery(new Term("value", "test")), 1));
        searchResult.close();
    }

    public void testFailEngineOnCorruption() {
        ParsedDocument doc = testParsedDocument("1", "1", "test", null, -1, -1, testDocumentWithTextField(), B_1, null);
        primaryEngine.index(new Engine.Index(newUid("1"), doc));
        primaryEngine.flush();
        MockDirectoryWrapper leaf = DirectoryUtils.getLeaf(replicaEngine.config().getStore().directory(), MockDirectoryWrapper.class);
        leaf.setRandomIOExceptionRate(1.0);
        leaf.setRandomIOExceptionRateOnOpen(1.0);
        try {
            replicaEngine.refresh("foo");
            fail("exception expected");
        } catch (Exception ex) {

        }
        try {
            Engine.Searcher searchResult = replicaEngine.acquireSearcher("test");
            MatcherAssert.assertThat(searchResult, EngineSearcherTotalHitsMatcher.engineSearcherTotalHits(1));
            MatcherAssert.assertThat(searchResult, EngineSearcherTotalHitsMatcher.engineSearcherTotalHits(new TermQuery(new Term("value", "test")), 1));
            searchResult.close();
            fail("exception expected");
        } catch (EngineClosedException ex) {
            // all is well
        }
    }

    public void testExtractShardId() {
        try (Engine.Searcher test = replicaEngine.acquireSearcher("test")) {
            ShardId shardId = ShardUtils.extractShardId(test.getDirectoryReader());
            assertNotNull(shardId);
            assertEquals(shardId, replicaEngine.config().getShardId());
        }
    }

    /**
     * Random test that throws random exception and ensures all references are
     * counted down / released and resources are closed.
     */
    public void testFailStart() throws IOException {
        // Need a commit point for this
        ParsedDocument doc = testParsedDocument("1", "1", "test", null, -1, -1, testDocumentWithTextField(), B_1, null);
        primaryEngine.index(new Engine.Index(newUid("1"), doc));
        primaryEngine.flush();

        // this test fails if any reader, searcher or directory is not closed - MDW FTW
        final int iters = scaledRandomIntBetween(10, 100);
        for (int i = 0; i < iters; i++) {
            MockDirectoryWrapper wrapper = newMockFSDirectory(dirPath);
            wrapper.setFailOnOpenInput(randomBoolean());
            wrapper.setAllowRandomFileNotFoundException(randomBoolean());
            wrapper.setRandomIOExceptionRate(randomDouble());
            wrapper.setRandomIOExceptionRateOnOpen(randomDouble());
            try (Store store = createStore(wrapper)) {
                int refCount = store.refCount();
                assertTrue("refCount: "+ store.refCount(), store.refCount() > 0);
                ShadowEngine holder;
                try {
                    holder = createShadowEngine(store);
                } catch (EngineCreationFailureException ex) {
                    assertEquals(store.refCount(), refCount);
                    continue;
                }
                assertEquals(store.refCount(), refCount+1);
                final int numStarts = scaledRandomIntBetween(1, 5);
                for (int j = 0; j < numStarts; j++) {
                    try {
                        assertEquals(store.refCount(), refCount + 1);
                        holder.close();
                        holder = createShadowEngine(store);
                        assertEquals(store.refCount(), refCount + 1);
                    } catch (EngineCreationFailureException ex) {
                        // all is fine
                        assertEquals(store.refCount(), refCount);
                        break;
                    }
                }
                holder.close();
                assertEquals(store.refCount(), refCount);
            }
        }
    }

    public void testSettings() {
        CodecService codecService = new CodecService(null, logger);
        assertEquals(replicaEngine.config().getCodec().getName(), codecService.codec(codecName).getName());
    }

    public void testShadowEngineCreationRetry() throws Exception {
        final Path srDir = createTempDir();
        final Store srStore = createStore(srDir);
        Lucene.cleanLuceneIndex(srStore.directory());

        final AtomicBoolean succeeded = new AtomicBoolean(false);
        final CountDownLatch latch = new CountDownLatch(1);

        // Create a shadow Engine, which will freak out because there is no
        // index yet
        Thread t = new Thread(new Runnable() {
            @Override
            public void run() {
                try {
                    latch.await();
                } catch (InterruptedException e) {
                    // ignore interruptions
                }
                try (ShadowEngine srEngine = createShadowEngine(srStore)) {
                    succeeded.set(true);
                } catch (Exception e) {
                    fail("should have been able to create the engine!");
                }
            }
        });
        t.start();

        // count down latch
        // now shadow engine should try to be created
        latch.countDown();

        // Create an InternalEngine, which creates the index so the shadow
        // replica will handle it correctly
        Store pStore = createStore(srDir);
        InternalEngine pEngine = createInternalEngine(pStore, createTempDir("translog-primary"));

        // create a document
        ParseContext.Document document = testDocumentWithTextField();
        document.add(new Field(SourceFieldMapper.NAME, BytesReference.toBytes(B_1), SourceFieldMapper.Defaults.FIELD_TYPE));
        ParsedDocument doc = testParsedDocument("1", "1", "test", null, -1, -1, document, B_1, null);
        pEngine.index(new Engine.Index(newUid("1"), doc));
        pEngine.flush(true, true);

        t.join();
        assertTrue("ShadowEngine should have been able to be created", succeeded.get());
        // (shadow engine is already shut down in the try-with-resources)
        IOUtils.close(srStore, pEngine, pStore);
    }

    public void testNoTranslog() {
        try {
            replicaEngine.getTranslog();
            fail("shadow engine has no translog");
        } catch (UnsupportedOperationException ex) {
            // all good
        }
    }

    public void testDocStats() throws IOException {
        final int numDocs = randomIntBetween(2, 10); // at least 2 documents otherwise we don't see any deletes below
        for (int i = 0; i < numDocs; i++) {
            ParsedDocument doc = testParsedDocument(Integer.toString(i), Integer.toString(i), "test", null, -1, -1, testDocument(), new BytesArray("{}"), null);
<<<<<<< HEAD
            Engine.Index firstIndexRequest = new Engine.Index(newUid(Integer.toString(i)), doc, SequenceNumbersService.UNASSIGNED_SEQ_NO, Versions.MATCH_ANY, VersionType.INTERNAL, PRIMARY, System.nanoTime(), -1, false);
            primaryEngine.index(firstIndexRequest);
            assertThat(firstIndexRequest.version(), equalTo(1L));
=======
            Engine.Index firstIndexRequest = new Engine.Index(newUid(Integer.toString(i)), doc, Versions.MATCH_ANY, VersionType.INTERNAL, PRIMARY, System.nanoTime(), -1, false);
            Engine.IndexResult indexResult = primaryEngine.index(firstIndexRequest);
            assertThat(indexResult.getVersion(), equalTo(1L));
>>>>>>> 179dd885
        }
        DocsStats docStats = primaryEngine.getDocStats();
        assertEquals(numDocs, docStats.getCount());
        assertEquals(0, docStats.getDeleted());

        docStats = replicaEngine.getDocStats();
        assertEquals(0, docStats.getCount());
        assertEquals(0, docStats.getDeleted());
        primaryEngine.flush();

        docStats = replicaEngine.getDocStats();
        assertEquals(0, docStats.getCount());
        assertEquals(0, docStats.getDeleted());
        replicaEngine.refresh("test");
        docStats = replicaEngine.getDocStats();
        assertEquals(numDocs, docStats.getCount());
        assertEquals(0, docStats.getDeleted());
        primaryEngine.forceMerge(randomBoolean(), 1, false, false, false);
    }

    public void testRefreshListenersFails() throws IOException {
        EngineConfig config = config(defaultSettings, store, createTempDir(), newMergePolicy(),
                new RefreshListeners(null, null, null, logger));
        Exception e = expectThrows(IllegalArgumentException.class, () -> new ShadowEngine(config));
        assertEquals("ShadowEngine doesn't support RefreshListeners", e.getMessage());
    }
}<|MERGE_RESOLUTION|>--- conflicted
+++ resolved
@@ -989,15 +989,9 @@
         final int numDocs = randomIntBetween(2, 10); // at least 2 documents otherwise we don't see any deletes below
         for (int i = 0; i < numDocs; i++) {
             ParsedDocument doc = testParsedDocument(Integer.toString(i), Integer.toString(i), "test", null, -1, -1, testDocument(), new BytesArray("{}"), null);
-<<<<<<< HEAD
             Engine.Index firstIndexRequest = new Engine.Index(newUid(Integer.toString(i)), doc, SequenceNumbersService.UNASSIGNED_SEQ_NO, Versions.MATCH_ANY, VersionType.INTERNAL, PRIMARY, System.nanoTime(), -1, false);
-            primaryEngine.index(firstIndexRequest);
-            assertThat(firstIndexRequest.version(), equalTo(1L));
-=======
-            Engine.Index firstIndexRequest = new Engine.Index(newUid(Integer.toString(i)), doc, Versions.MATCH_ANY, VersionType.INTERNAL, PRIMARY, System.nanoTime(), -1, false);
             Engine.IndexResult indexResult = primaryEngine.index(firstIndexRequest);
             assertThat(indexResult.getVersion(), equalTo(1L));
->>>>>>> 179dd885
         }
         DocsStats docStats = primaryEngine.getDocStats();
         assertEquals(numDocs, docStats.getCount());
