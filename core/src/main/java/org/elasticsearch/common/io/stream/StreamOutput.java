/*
 * Licensed to Elasticsearch under one or more contributor
 * license agreements. See the NOTICE file distributed with
 * this work for additional information regarding copyright
 * ownership. Elasticsearch licenses this file to you under
 * the Apache License, Version 2.0 (the "License"); you may
 * not use this file except in compliance with the License.
 * You may obtain a copy of the License at
 *
 *    http://www.apache.org/licenses/LICENSE-2.0
 *
 * Unless required by applicable law or agreed to in writing,
 * software distributed under the License is distributed on an
 * "AS IS" BASIS, WITHOUT WARRANTIES OR CONDITIONS OF ANY
 * KIND, either express or implied.  See the License for the
 * specific language governing permissions and limitations
 * under the License.
 */

package org.elasticsearch.common.io.stream;

import org.apache.lucene.index.CorruptIndexException;
import org.apache.lucene.index.IndexFormatTooNewException;
import org.apache.lucene.index.IndexFormatTooOldException;
import org.apache.lucene.store.AlreadyClosedException;
import org.apache.lucene.store.LockObtainFailedException;
import org.apache.lucene.util.BytesRef;
import org.apache.lucene.util.BytesRefBuilder;
import org.elasticsearch.ElasticsearchException;
import org.elasticsearch.Version;
import org.elasticsearch.common.Nullable;
import org.elasticsearch.common.bytes.BytesReference;
import org.elasticsearch.common.geo.GeoPoint;
import org.elasticsearch.common.text.Text;
import org.elasticsearch.index.query.QueryBuilder;
import org.elasticsearch.index.query.functionscore.ScoreFunctionBuilder;
import org.joda.time.ReadableInstant;

import java.io.EOFException;
import java.io.FileNotFoundException;
import java.io.IOException;
import java.io.OutputStream;
import java.nio.file.NoSuchFileException;
import java.util.Date;
import java.util.LinkedHashMap;
import java.util.List;
import java.util.Map;

/**
 *
 */
public abstract class StreamOutput extends OutputStream {

    private Version version = Version.CURRENT;

    public Version getVersion() {
        return this.version;
    }

    public StreamOutput setVersion(Version version) {
        this.version = version;
        return this;
    }

    public long position() throws IOException {
        throw new UnsupportedOperationException();
    }

    public void seek(long position) throws IOException {
        throw new UnsupportedOperationException();
    }

    /**
     * Writes a single byte.
     */
    public abstract void writeByte(byte b) throws IOException;

    /**
     * Writes an array of bytes.
     *
     * @param b the bytes to write
     */
    public void writeBytes(byte[] b) throws IOException {
        writeBytes(b, 0, b.length);
    }

    /**
     * Writes an array of bytes.
     *
     * @param b      the bytes to write
     * @param length the number of bytes to write
     */
    public void writeBytes(byte[] b, int length) throws IOException {
        writeBytes(b, 0, length);
    }

    /**
     * Writes an array of bytes.
     *
     * @param b      the bytes to write
     * @param offset the offset in the byte array
     * @param length the number of bytes to write
     */
    public abstract void writeBytes(byte[] b, int offset, int length) throws IOException;

    /**
     * Writes an array of bytes.
     *
     * @param b the bytes to write
     */
    public void writeByteArray(byte[] b) throws IOException {
        writeVInt(b.length);
        writeBytes(b, 0, b.length);
    }

    /**
     * Writes the bytes reference, including a length header.
     */
    public void writeBytesReference(@Nullable BytesReference bytes) throws IOException {
        if (bytes == null) {
            writeVInt(0);
            return;
        }
        writeVInt(bytes.length());
        bytes.writeTo(this);
    }

    public void writeBytesRef(BytesRef bytes) throws IOException {
        if (bytes == null) {
            writeVInt(0);
            return;
        }
        writeVInt(bytes.length);
        write(bytes.bytes, bytes.offset, bytes.length);
    }

    public final void writeShort(short v) throws IOException {
        writeByte((byte) (v >> 8));
        writeByte((byte) v);
    }

    /**
     * Writes an int as four bytes.
     */
    public void writeInt(int i) throws IOException {
        writeByte((byte) (i >> 24));
        writeByte((byte) (i >> 16));
        writeByte((byte) (i >> 8));
        writeByte((byte) i);
    }

    /**
     * Writes an int in a variable-length format.  Writes between one and
     * five bytes.  Smaller values take fewer bytes.  Negative numbers
     * will always use all 5 bytes and are therefore better serialized
     * using {@link #writeInt}
     */
    public void writeVInt(int i) throws IOException {
        while ((i & ~0x7F) != 0) {
            writeByte((byte) ((i & 0x7f) | 0x80));
            i >>>= 7;
        }
        writeByte((byte) i);
    }

    /**
     * Writes a long as eight bytes.
     */
    public void writeLong(long i) throws IOException {
        writeInt((int) (i >> 32));
        writeInt((int) i);
    }

    /**
     * Writes an long in a variable-length format.  Writes between one and nine
     * bytes.  Smaller values take fewer bytes.  Negative numbers are not
     * supported.
     */
    public void writeVLong(long i) throws IOException {
        assert i >= 0;
        while ((i & ~0x7F) != 0) {
            writeByte((byte) ((i & 0x7f) | 0x80));
            i >>>= 7;
        }
        writeByte((byte) i);
    }

    public void writeOptionalString(@Nullable String str) throws IOException {
        if (str == null) {
            writeBoolean(false);
        } else {
            writeBoolean(true);
            writeString(str);
        }
    }

    public void writeOptionalVInt(@Nullable Integer integer) throws IOException {
        if (integer == null) {
            writeBoolean(false);
        } else {
            writeBoolean(true);
            writeVInt(integer);
        }
    }

    public void writeOptionalText(@Nullable Text text) throws IOException {
        if (text == null) {
            writeInt(-1);
        } else {
            writeText(text);
        }
    }

    private final BytesRefBuilder spare = new BytesRefBuilder();

    public void writeText(Text text) throws IOException {
        if (!text.hasBytes()) {
            final String string = text.string();
            spare.copyChars(string);
            writeInt(spare.length());
            write(spare.bytes(), 0, spare.length());
        } else {
            BytesReference bytes = text.bytes();
            writeInt(bytes.length());
            bytes.writeTo(this);
        }
    }

    public void writeString(String str) throws IOException {
        int charCount = str.length();
        writeVInt(charCount);
        int c;
        for (int i = 0; i < charCount; i++) {
            c = str.charAt(i);
            if (c <= 0x007F) {
                writeByte((byte) c);
            } else if (c > 0x07FF) {
                writeByte((byte) (0xE0 | c >> 12 & 0x0F));
                writeByte((byte) (0x80 | c >> 6 & 0x3F));
                writeByte((byte) (0x80 | c >> 0 & 0x3F));
            } else {
                writeByte((byte) (0xC0 | c >> 6 & 0x1F));
                writeByte((byte) (0x80 | c >> 0 & 0x3F));
            }
        }
    }

    public void writeFloat(float v) throws IOException {
        writeInt(Float.floatToIntBits(v));
    }

    public void writeDouble(double v) throws IOException {
        writeLong(Double.doubleToLongBits(v));
    }


    private static byte ZERO = 0;
    private static byte ONE = 1;
    private static byte TWO = 2;

    /**
     * Writes a boolean.
     */
    public void writeBoolean(boolean b) throws IOException {
        writeByte(b ? ONE : ZERO);
    }

    public void writeOptionalBoolean(@Nullable Boolean b) throws IOException {
        if (b == null) {
            writeByte(TWO);
        } else {
            writeByte(b ? ONE : ZERO);
        }
    }

    /**
     * Forces any buffered output to be written.
     */
    @Override
    public abstract void flush() throws IOException;

    /**
     * Closes this stream to further operations.
     */
    @Override
    public abstract void close() throws IOException;

    public abstract void reset() throws IOException;

    @Override
    public void write(int b) throws IOException {
        writeByte((byte) b);
    }

    @Override
    public void write(byte[] b, int off, int len) throws IOException {
        writeBytes(b, off, len);
    }

    public void writeStringArray(String[] array) throws IOException {
        writeVInt(array.length);
        for (String s : array) {
            writeString(s);
        }
    }

    /**
     * Writes a string array, for nullable string, writes it as 0 (empty string).
     */
    public void writeStringArrayNullable(@Nullable String[] array) throws IOException {
        if (array == null) {
            writeVInt(0);
        } else {
            writeVInt(array.length);
            for (String s : array) {
                writeString(s);
            }
        }
    }

    /**
     * Writes a string array, for nullable string, writes false.
     */
    public void writeOptionalStringArray(@Nullable String[] array) throws IOException {
        if (array == null) {
            writeBoolean(false);
        } else {
            writeBoolean(true);
            writeStringArray(array);
        }
    }

    public void writeMap(@Nullable Map<String, Object> map) throws IOException {
        writeGenericValue(map);
    }

    public void writeGenericValue(@Nullable Object value) throws IOException {
        if (value == null) {
            writeByte((byte) -1);
            return;
        }
        Class type = value.getClass();
        if (type == String.class) {
            writeByte((byte) 0);
            writeString((String) value);
        } else if (type == Integer.class) {
            writeByte((byte) 1);
            writeInt((Integer) value);
        } else if (type == Long.class) {
            writeByte((byte) 2);
            writeLong((Long) value);
        } else if (type == Float.class) {
            writeByte((byte) 3);
            writeFloat((Float) value);
        } else if (type == Double.class) {
            writeByte((byte) 4);
            writeDouble((Double) value);
        } else if (type == Boolean.class) {
            writeByte((byte) 5);
            writeBoolean((Boolean) value);
        } else if (type == byte[].class) {
            writeByte((byte) 6);
            writeVInt(((byte[]) value).length);
            writeBytes(((byte[]) value));
        } else if (value instanceof List) {
            writeByte((byte) 7);
            List list = (List) value;
            writeVInt(list.size());
            for (Object o : list) {
                writeGenericValue(o);
            }
        } else if (value instanceof Object[]) {
            writeByte((byte) 8);
            Object[] list = (Object[]) value;
            writeVInt(list.length);
            for (Object o : list) {
                writeGenericValue(o);
            }
        } else if (value instanceof Map) {
            if (value instanceof LinkedHashMap) {
                writeByte((byte) 9);
            } else {
                writeByte((byte) 10);
            }
            @SuppressWarnings("unchecked")
            Map<String, Object> map = (Map<String, Object>) value;
            writeVInt(map.size());
            for (Map.Entry<String, Object> entry : map.entrySet()) {
                writeString(entry.getKey());
                writeGenericValue(entry.getValue());
            }
        } else if (type == Byte.class) {
            writeByte((byte) 11);
            writeByte((Byte) value);
        } else if (type == Date.class) {
            writeByte((byte) 12);
            writeLong(((Date) value).getTime());
        } else if (value instanceof ReadableInstant) {
            writeByte((byte) 13);
            writeString(((ReadableInstant) value).getZone().getID());
            writeLong(((ReadableInstant) value).getMillis());
        } else if (value instanceof BytesReference) {
            writeByte((byte) 14);
            writeBytesReference((BytesReference) value);
        } else if (value instanceof Text) {
            writeByte((byte) 15);
            writeText((Text) value);
        } else if (type == Short.class) {
            writeByte((byte) 16);
            writeShort((Short) value);
        } else if (type == int[].class) {
            writeByte((byte) 17);
            writeIntArray((int[]) value);
        } else if (type == long[].class) {
            writeByte((byte) 18);
            writeLongArray((long[]) value);
        } else if (type == float[].class) {
            writeByte((byte) 19);
            writeFloatArray((float[]) value);
        } else if (type == double[].class) {
            writeByte((byte) 20);
            writeDoubleArray((double[]) value);
        } else if (value instanceof BytesRef) {
            writeByte((byte) 21);
            writeBytesRef((BytesRef) value);
        } else if (type == GeoPoint.class) {
            writeByte((byte) 22);
            writeGeoPoint((GeoPoint) value);
        } else {
            throw new IOException("Can't write type [" + type + "]");
        }
    }

    public void writeIntArray(int[] values) throws IOException {
        writeVInt(values.length);
        for (int value : values) {
            writeInt(value);
        }
    }

    public void writeLongArray(long[] values) throws IOException {
        writeVInt(values.length);
        for (long value : values) {
            writeLong(value);
        }
    }

    public void writeFloatArray(float[] values) throws IOException {
        writeVInt(values.length);
        for (float value : values) {
            writeFloat(value);
        }
    }

    public void writeDoubleArray(double[] values) throws IOException {
        writeVInt(values.length);
        for (double value : values) {
            writeDouble(value);
        }
    }

    /**
     * Serializes a potential null value.
     */
    public void writeOptionalStreamable(@Nullable Streamable streamable) throws IOException {
        if (streamable != null) {
            writeBoolean(true);
            streamable.writeTo(this);
        } else {
            writeBoolean(false);
        }
    }

    public void writeThrowable(Throwable throwable) throws IOException {
        if (throwable == null) {
            writeBoolean(false);
        } else {
            writeBoolean(true);
            boolean writeCause = true;
            boolean writeMessage = true;
            if (throwable instanceof CorruptIndexException) {
                writeVInt(1);
                writeOptionalString(((CorruptIndexException)throwable).getOriginalMessage());
                writeOptionalString(((CorruptIndexException)throwable).getResourceDescription());
                writeMessage = false;
            } else if (throwable instanceof IndexFormatTooNewException) {
                writeVInt(2);
                writeOptionalString(((IndexFormatTooNewException)throwable).getResourceDescription());
                writeInt(((IndexFormatTooNewException)throwable).getVersion());
                writeInt(((IndexFormatTooNewException)throwable).getMinVersion());
                writeInt(((IndexFormatTooNewException)throwable).getMaxVersion());
                writeMessage = false;
                writeCause = false;
            } else if (throwable instanceof IndexFormatTooOldException) {
                writeVInt(3);
                IndexFormatTooOldException t = (IndexFormatTooOldException) throwable;
                writeOptionalString(t.getResourceDescription());
                if (t.getVersion() == null) {
                    writeBoolean(false);
                    writeOptionalString(t.getReason());
                } else {
                    writeBoolean(true);
                    writeInt(t.getVersion());
                    writeInt(t.getMinVersion());
                    writeInt(t.getMaxVersion());
                }
                writeMessage = false;
                writeCause = false;
            } else if (throwable instanceof NullPointerException) {
                writeVInt(4);
                writeCause = false;
            } else if (throwable instanceof NumberFormatException) {
                writeVInt(5);
                writeCause = false;
            } else if (throwable instanceof IllegalArgumentException) {
                writeVInt(6);
            } else if (throwable instanceof AlreadyClosedException) {
                writeVInt(7);
            } else if (throwable instanceof EOFException) {
                writeVInt(8);
                writeCause = false;
            } else if (throwable instanceof SecurityException) {
                writeVInt(9);
            } else if (throwable instanceof StringIndexOutOfBoundsException) {
                writeVInt(10);
                writeCause = false;
            } else if (throwable instanceof ArrayIndexOutOfBoundsException) {
                writeVInt(11);
                writeCause = false;
            } else if (throwable instanceof AssertionError) {
                writeVInt(12);
            } else if (throwable instanceof FileNotFoundException) {
                writeVInt(13);
                writeCause = false;
            } else if (throwable instanceof NoSuchFileException) {
                writeVInt(14);
                writeOptionalString(((NoSuchFileException) throwable).getFile());
                writeOptionalString(((NoSuchFileException) throwable).getOtherFile());
                writeOptionalString(((NoSuchFileException) throwable).getReason());
                writeCause = false;
            } else if (throwable instanceof OutOfMemoryError) {
                writeVInt(15);
                writeCause = false;
            } else if (throwable instanceof IllegalStateException) {
                writeVInt(16);
            } else if (throwable instanceof LockObtainFailedException) {
                writeVInt(17);
            } else if (throwable instanceof InterruptedException) {
                writeVInt(18);
                writeCause = false;
            } else {
                ElasticsearchException ex;
                if (throwable instanceof ElasticsearchException && ElasticsearchException.isRegistered(throwable.getClass())) {
                    ex = (ElasticsearchException) throwable;
                } else {
                    ex = new NotSerializableExceptionWrapper(throwable);
                }
                writeVInt(0);
                writeVInt(ElasticsearchException.getId(ex.getClass()));
                ex.writeTo(this);
                return;

            }
            if (writeMessage) {
                writeOptionalString(throwable.getMessage());
            }
            if (writeCause) {
                writeThrowable(throwable.getCause());
            }
            ElasticsearchException.writeStackTraces(throwable, this);
        }
    }

    /**
     * Writes a {@link NamedWriteable} to the current stream, by first writing its name and then the object itself
     */
    void writeNamedWriteable(NamedWriteable namedWriteable) throws IOException {
        writeString(namedWriteable.getWriteableName());
        namedWriteable.writeTo(this);
    }

    /**
<<<<<<< HEAD
     * Writes a {@link QueryBuilder} to the current stream
     */
    public void writeQuery(QueryBuilder queryBuilder) throws IOException {
        writeNamedWriteable(queryBuilder);
    }

    /**
     * Writes a {@link ScoreFunctionBuilder} to the current stream
     */
    public void writeScoreFunction(ScoreFunctionBuilder<?> scoreFunctionBuilder) throws IOException {
        writeNamedWriteable(scoreFunctionBuilder);
=======
     * Writes the given {@link GeoPoint} to the stream
     */
    public void writeGeoPoint(GeoPoint geoPoint) throws IOException {
        writeDouble(geoPoint.lat());
        writeDouble(geoPoint.lon());
>>>>>>> 77a328a9
    }
}<|MERGE_RESOLUTION|>--- conflicted
+++ resolved
@@ -580,7 +580,6 @@
     }
 
     /**
-<<<<<<< HEAD
      * Writes a {@link QueryBuilder} to the current stream
      */
     public void writeQuery(QueryBuilder queryBuilder) throws IOException {
@@ -592,12 +591,13 @@
      */
     public void writeScoreFunction(ScoreFunctionBuilder<?> scoreFunctionBuilder) throws IOException {
         writeNamedWriteable(scoreFunctionBuilder);
-=======
+    }
+
+    /**
      * Writes the given {@link GeoPoint} to the stream
      */
     public void writeGeoPoint(GeoPoint geoPoint) throws IOException {
         writeDouble(geoPoint.lat());
         writeDouble(geoPoint.lon());
->>>>>>> 77a328a9
     }
 }