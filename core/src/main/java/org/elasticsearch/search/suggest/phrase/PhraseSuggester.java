--- conflicted
+++ resolved
@@ -53,19 +53,8 @@
 public final class PhraseSuggester extends Suggester<PhraseSuggestionContext> {
     private final BytesRef SEPARATOR = new BytesRef(" ");
     private static final String SUGGESTION_TEMPLATE_VAR_NAME = "suggestion";
-<<<<<<< HEAD
-    private final ScriptService scriptService;
-
-    static PhraseSuggester PROTOTYPE;
-
-    public PhraseSuggester(ScriptService scriptService) {
-        this.scriptService = scriptService;
-        PROTOTYPE = this;
-    }
-=======
 
     public static final PhraseSuggester PROTOTYPE = new PhraseSuggester();
->>>>>>> bbeb09ea
 
     /*
      * More Ideas:
