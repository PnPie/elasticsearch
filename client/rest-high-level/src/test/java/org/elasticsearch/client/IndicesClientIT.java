--- conflicted
+++ resolved
@@ -26,13 +26,10 @@
 import org.elasticsearch.ElasticsearchException;
 import org.elasticsearch.ElasticsearchStatusException;
 import org.elasticsearch.action.admin.indices.alias.Alias;
-<<<<<<< HEAD
-=======
 import org.elasticsearch.action.admin.indices.alias.IndicesAliasesRequest;
 import org.elasticsearch.action.admin.indices.alias.IndicesAliasesRequest.AliasActions;
 import org.elasticsearch.action.admin.indices.alias.IndicesAliasesResponse;
 import org.elasticsearch.action.admin.indices.alias.get.GetAliasesRequest;
->>>>>>> b47b399f
 import org.elasticsearch.action.admin.indices.close.CloseIndexRequest;
 import org.elasticsearch.action.admin.indices.close.CloseIndexResponse;
 import org.elasticsearch.action.admin.indices.create.CreateIndexRequest;
@@ -46,11 +43,7 @@
 import org.elasticsearch.action.admin.indices.refresh.RefreshRequest;
 import org.elasticsearch.action.admin.indices.refresh.RefreshResponse;
 import org.elasticsearch.action.support.IndicesOptions;
-<<<<<<< HEAD
-import org.elasticsearch.action.support.broadcast.BroadcastResponse;
-=======
 import org.elasticsearch.common.Strings;
->>>>>>> b47b399f
 import org.elasticsearch.common.settings.Settings;
 import org.elasticsearch.common.xcontent.XContentBuilder;
 import org.elasticsearch.common.xcontent.XContentHelper;
@@ -62,14 +55,9 @@
 import java.util.Map;
 
 import static org.elasticsearch.cluster.metadata.IndexMetaData.SETTING_NUMBER_OF_REPLICAS;
-<<<<<<< HEAD
-import static org.hamcrest.Matchers.equalTo;
-import static org.hamcrest.Matchers.greaterThan;
-=======
 import static org.hamcrest.CoreMatchers.hasItem;
 import static org.hamcrest.Matchers.equalTo;
 import static org.hamcrest.Matchers.not;
->>>>>>> b47b399f
 
 public class IndicesClientIT extends ESRestHighLevelClientTestCase {
     static {
@@ -139,11 +127,7 @@
         }
     }
 
-<<<<<<< HEAD
     @SuppressWarnings("unchecked")
-=======
-    @SuppressWarnings({ "unchecked", "rawtypes" })
->>>>>>> b47b399f
     public void testPutMapping() throws IOException {
         {
             // Add mappings to index
@@ -172,6 +156,35 @@
         }
     }
 
+    @SuppressWarnings({ "unchecked", "rawtypes" })
+    public void testPutMapping() throws IOException {
+        {
+            // Add mappings to index
+            String indexName = "mapping_index";
+            createIndex(indexName);
+
+            PutMappingRequest putMappingRequest = new PutMappingRequest(indexName);
+            putMappingRequest.type("type_name");
+            XContentBuilder mappingBuilder = JsonXContent.contentBuilder();
+            mappingBuilder.startObject().startObject("properties").startObject("field");
+            mappingBuilder.field("type", "text");
+            mappingBuilder.endObject().endObject().endObject();
+            putMappingRequest.source(mappingBuilder);
+
+            PutMappingResponse putMappingResponse =
+                execute(putMappingRequest, highLevelClient().indices()::putMapping, highLevelClient().indices()::putMappingAsync);
+            assertTrue(putMappingResponse.isAcknowledged());
+
+            Map<String, Object> indexMetaData = getIndexMetadata(indexName);
+            Map<String, Object> mappingsData = (Map) indexMetaData.get("mappings");
+            Map<String, Object> typeData = (Map) mappingsData.get("type_name");
+            Map<String, Object> properties = (Map) typeData.get("properties");
+            Map<String, Object> field = (Map) properties.get("field");
+
+            assertEquals("text", field.get("type"));
+        }
+    }
+
     public void testDeleteIndex() throws IOException {
         {
             // Delete index if exists
@@ -198,8 +211,6 @@
         }
     }
 
-<<<<<<< HEAD
-=======
     @SuppressWarnings("unchecked")
     public void testUpdateAliases() throws IOException {
         String index = "index";
@@ -291,33 +302,21 @@
         assertThat(aliasExists(alias), equalTo(false));
     }
 
->>>>>>> b47b399f
     public void testOpenExistingIndex() throws IOException {
         String index = "index";
         createIndex(index);
         closeIndex(index);
-<<<<<<< HEAD
-        ResponseException exception = expectThrows(ResponseException.class, () -> client().performRequest("GET", index + "/_search"));
-=======
         ResponseException exception = expectThrows(ResponseException.class,
                 () -> client().performRequest(HttpGet.METHOD_NAME, index + "/_search"));
->>>>>>> b47b399f
         assertThat(exception.getResponse().getStatusLine().getStatusCode(), equalTo(RestStatus.BAD_REQUEST.getStatus()));
         assertThat(exception.getMessage().contains(index), equalTo(true));
 
         OpenIndexRequest openIndexRequest = new OpenIndexRequest(index);
         OpenIndexResponse openIndexResponse = execute(openIndexRequest, highLevelClient().indices()::open,
-<<<<<<< HEAD
-            highLevelClient().indices()::openAsync);
-        assertTrue(openIndexResponse.isAcknowledged());
-
-        Response response = client().performRequest("GET", index + "/_search");
-=======
                 highLevelClient().indices()::openAsync);
         assertTrue(openIndexResponse.isAcknowledged());
 
         Response response = client().performRequest(HttpGet.METHOD_NAME, index + "/_search");
->>>>>>> b47b399f
         assertThat(response.getStatusLine().getStatusCode(), equalTo(RestStatus.OK.getStatus()));
     }
 
@@ -327,58 +326,34 @@
 
         OpenIndexRequest openIndexRequest = new OpenIndexRequest(nonExistentIndex);
         ElasticsearchException exception = expectThrows(ElasticsearchException.class,
-<<<<<<< HEAD
-            () -> execute(openIndexRequest, highLevelClient().indices()::open, highLevelClient().indices()::openAsync));
-=======
                 () -> execute(openIndexRequest, highLevelClient().indices()::open, highLevelClient().indices()::openAsync));
->>>>>>> b47b399f
         assertEquals(RestStatus.NOT_FOUND, exception.status());
 
         OpenIndexRequest lenientOpenIndexRequest = new OpenIndexRequest(nonExistentIndex);
         lenientOpenIndexRequest.indicesOptions(IndicesOptions.lenientExpandOpen());
         OpenIndexResponse lenientOpenIndexResponse = execute(lenientOpenIndexRequest, highLevelClient().indices()::open,
-<<<<<<< HEAD
-            highLevelClient().indices()::openAsync);
-=======
                 highLevelClient().indices()::openAsync);
->>>>>>> b47b399f
         assertThat(lenientOpenIndexResponse.isAcknowledged(), equalTo(true));
 
         OpenIndexRequest strictOpenIndexRequest = new OpenIndexRequest(nonExistentIndex);
         strictOpenIndexRequest.indicesOptions(IndicesOptions.strictExpandOpen());
         ElasticsearchException strictException = expectThrows(ElasticsearchException.class,
-<<<<<<< HEAD
-            () -> execute(openIndexRequest, highLevelClient().indices()::open, highLevelClient().indices()::openAsync));
-=======
                 () -> execute(openIndexRequest, highLevelClient().indices()::open, highLevelClient().indices()::openAsync));
->>>>>>> b47b399f
         assertEquals(RestStatus.NOT_FOUND, strictException.status());
     }
 
     public void testCloseExistingIndex() throws IOException {
         String index = "index";
         createIndex(index);
-<<<<<<< HEAD
         Response response = client().performRequest("GET", index + "/_search");
-=======
-        Response response = client().performRequest(HttpGet.METHOD_NAME, index + "/_search");
->>>>>>> b47b399f
         assertThat(response.getStatusLine().getStatusCode(), equalTo(RestStatus.OK.getStatus()));
 
         CloseIndexRequest closeIndexRequest = new CloseIndexRequest(index);
         CloseIndexResponse closeIndexResponse = execute(closeIndexRequest, highLevelClient().indices()::close,
-<<<<<<< HEAD
             highLevelClient().indices()::closeAsync);
         assertTrue(closeIndexResponse.isAcknowledged());
 
         ResponseException exception = expectThrows(ResponseException.class, () -> client().performRequest("GET", index + "/_search"));
-=======
-                highLevelClient().indices()::closeAsync);
-        assertTrue(closeIndexResponse.isAcknowledged());
-
-        ResponseException exception = expectThrows(ResponseException.class,
-                () -> client().performRequest(HttpGet.METHOD_NAME, index + "/_search"));
->>>>>>> b47b399f
         assertThat(exception.getResponse().getStatusLine().getStatusCode(), equalTo(RestStatus.BAD_REQUEST.getStatus()));
         assertThat(exception.getMessage().contains(index), equalTo(true));
     }
@@ -389,7 +364,6 @@
 
         CloseIndexRequest closeIndexRequest = new CloseIndexRequest(nonExistentIndex);
         ElasticsearchException exception = expectThrows(ElasticsearchException.class,
-<<<<<<< HEAD
             () -> execute(closeIndexRequest, highLevelClient().indices()::close, highLevelClient().indices()::closeAsync));
         assertEquals(RestStatus.NOT_FOUND, exception.status());
     }
@@ -416,10 +390,6 @@
                 () -> execute(refreshRequest, highLevelClient().indices()::refresh, highLevelClient().indices()::refreshAsync));
             assertEquals(RestStatus.NOT_FOUND, exception.status());
         }
-=======
-                () -> execute(closeIndexRequest, highLevelClient().indices()::close, highLevelClient().indices()::closeAsync));
-        assertEquals(RestStatus.NOT_FOUND, exception.status());
->>>>>>> b47b399f
     }
 
     private static void createIndex(String index) throws IOException {
